--- conflicted
+++ resolved
@@ -1,5 +1,4 @@
 {
-<<<<<<< HEAD
 	"name": "@wessberg/di",
 	"version": "1.0.17",
 	"description": "A Dependency-Injection container that holds services and can produce instances of them as required. It mimics reflection by parsing the app at compile-time and supporting the generic-reflection syntax.",
@@ -51,6 +50,7 @@
 		"conventional-changelog-cli": "latest"
 	},
 	"dependencies": {
+		"@wessberg/globalobject": "^1.0.7",
 		"tslib": "^1.7.1"
 	},
 	"main": "./dist/umd/index.js",
@@ -75,52 +75,4 @@
 		"node": ">=7.4.0"
 	},
 	"license": "MIT"
-=======
-  "name": "@wessberg/di",
-  "version": "1.0.17",
-  "description": "A Dependency-Injection container that holds services and can produce instances of them as required. It mimics reflection by parsing the app at compile-time and supporting the generic-reflection syntax.",
-  "main": "./dist/cjs/index.js",
-  "module": "./dist/es2015/index.js",
-  "browser": "./dist/es2015/index.js",
-  "types": "./dist/es2015/index.d.ts",
-  "typings": "./dist/es2015/index.d.ts",
-  "repository": {
-    "type": "git",
-    "url": "https://github.com/wessberg/DI.git"
-  },
-  "bugs": {
-    "url": "https://github.com/wessberg/DI/issues"
-  },
-  "scripts": {
-    "clean:dist": "rm -r -f dist",
-    "clean:compiled": "rm -r -f compiled",
-    "clean": "npm run clean:dist && npm run clean:compiled",
-    "build:pre": "npm run clean && mkdir -p dist/cjs/interface && mkdir -p dist/es2015/interface",
-    "build:cjs": "tsc --module commonjs --outDir dist/cjs -p tsconfig.dist.json",
-    "build:es2015": "tsc --module es2015 --outDir dist/es2015 -p tsconfig.dist.json",
-    "build": "npm run build:pre && npm run build:cjs && npm run build:es2015",
-    "test:pre": "npm run clean:compiled && tsc --module commonjs --target es2017 --sourceMap",
-    "test": "NODE_ENV=TEST npm run test:pre && ava"
-  },
-  "keywords": [
-    "DI",
-    "dependency injection",
-    "ioc",
-    "inversion",
-    "service",
-    "container",
-    "newable",
-    "reflection",
-    "singleton",
-    "transient"
-  ],
-  "author": "Frederik Wessberg",
-  "license": "MIT",
-  "devDependencies": {
-    "typescript": "2.3.4"
-  },
-  "dependencies": {
-    "tslib": "^1.7.1"
-  }
->>>>>>> c1a764bb
 }